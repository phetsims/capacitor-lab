--- conflicted
+++ resolved
@@ -67,10 +67,6 @@
       },
       accessibleContent: {
         createPeer: function( accessibleInstance ) {
-<<<<<<< HEAD
-=======
-
->>>>>>> 269b39b5
           var domElement = document.createElement( 'div' );
           
           var sliderDescription = document.createElement( 'p' );
