--- conflicted
+++ resolved
@@ -35,12 +35,8 @@
   // strings
   var pattern0Value1UnitsString = require( 'string!CAPACITOR_LAB_BASICS/pattern.0value.1units' );
   var unitsVoltsString = require( 'string!CAPACITOR_LAB_BASICS/units.volts' );
-<<<<<<< HEAD
-  var sliderDescriptionString = require( 'string!CAPACITOR_LAB_BASICS/accessible.batterySlider' );
   var voltageDescriptionString = require( 'string!CAPACITOR_LAB_BASICS/accessible.batteryVoltage' );
-=======
   var accessibleBatterySliderString = require( 'string!CAPACITOR_LAB_BASICS/accessible.batterySlider' );
->>>>>>> ba8eb3c3
 
   /**
    * Constructor for a BatteryNode.
@@ -74,28 +70,19 @@
           var trail = accessibleInstance.trail;
           
           var domElement = document.createElement( 'div' );
-<<<<<<< HEAD
           
           var sliderDescription = document.createElement( 'p' );
-          sliderDescription.innerText = sliderDescriptionString;
+          sliderDescription.innerText = accessibleBatterySliderString;
           domElement.appendChild( sliderDescription );
-          sliderDescription.id = sliderDescriptionString;
+          sliderDescription.id = accessibleBatterySliderString;
           
           var voltageDescription = document.createElement( 'p' );
           var voltageValue = Util.toFixed( battery.voltageProperty.get(), 2 );
           voltageDescription.innerText = StringUtils.format( voltageDescriptionString, voltageValue );
           domElement.appendChild( voltageDescription );
           
-          domElement.setAttribute( 'aria-describedby', sliderDescriptionString );
+          domElement.setAttribute( 'aria-describedby', accessibleBatterySliderString );
           domElement.setAttribute( 'aria-live', "polite" );
-=======
-          var description = document.createElement( 'p' );
-          description.hidden = 'true';
-          description.innerHTML = accessibleBatterySliderString;
-          domElement.appendChild( description );
-          description.id = accessibleBatterySliderString;
-          domElement.setAttribute( 'aria-describedby', accessibleBatterySliderString );
->>>>>>> ba8eb3c3
 
           domElement.tabIndex = '0';
 
