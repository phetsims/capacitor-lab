//  Copyright 2002-2014, University of Colorado Boulder

/**
 *
 * @author Emily Randall
 */
define( function( require ) {
  'use strict';

  // modules
  var Bounds2 = require( 'DOT/Bounds2' );
  var inherit = require( 'PHET_CORE/inherit' );
  var BarMeterNode = require( 'CAPACITOR_LAB/capacitor-lab/view/meters/BarMeterNode' );
  var CircuitNode = require( 'CAPACITOR_LAB/capacitor-lab/view/CircuitNode' );
  var EFieldMeterNode = require( 'CAPACITOR_LAB/capacitor-lab/view/meters/EFieldMeterNode' );
  var HBox = require( 'SCENERY/nodes/HBox' );
  var HStrut = require( 'SUN/HStrut' );
  var Panel = require( 'SUN/Panel' );
  var PhetFont = require( 'SCENERY_PHET/PhetFont' );
  var RectangularPushButton = require( 'SUN/buttons/RectangularPushButton' );
  var ResetAllButton = require( 'SCENERY_PHET/buttons/ResetAllButton' );
  var ScreenView = require( 'JOIST/ScreenView' );
  var Text = require( 'SCENERY/nodes/Text' );
  var ToggleNode = require( 'SUN/ToggleNode' );
  var VBox = require( 'SCENERY/nodes/VBox' );
  var VerticalCheckBoxGroup = require( 'SUN/VerticalCheckBoxGroup' );
  var VoltmeterNode = require( 'CAPACITOR_LAB/capacitor-lab/view/meters/VoltmeterNode' );
  var VStrut = require( 'SUN/VStrut' );

  /**
   * @param {CapacitorLabModel} capacitorLabModel
   * @constructor
   */
  function CapacitorLabScreenView( capacitorLabModel ) {

<<<<<<< HEAD
    //ScreenView.call( this, {renderer: 'svg'} );
    ScreenView.call( this );
    
=======
    ScreenView.call( this, { layoutBounds: new Bounds2( 0, 0, 768, 504 ) } );

>>>>>>> e1c9ed95
    // Strings
    var connectBatteryString = require( 'string!CAPACITOR_LAB/connectBattery' );
    var disconnectBatteryString = require( 'string!CAPACITOR_LAB/disconnectBattery' );
    // checkbox panel strings
    var viewTitleString = require( 'string!CAPACITOR_LAB/view' );
    var plateChargeString = require( 'string!CAPACITOR_LAB/plateCharges' );
    var eFieldLinesString = require( 'string!CAPACITOR_LAB/eFieldLines' );
    var metersTitleString = require( 'string!CAPACITOR_LAB/meters' );
    var capMeterString = require( 'string!CAPACITOR_LAB/capacitance' );
    var chargeMeterString = require( 'string!CAPACITOR_LAB/plateCharge' );
    var eMeterString = require( 'string!CAPACITOR_LAB/storedEnergy' );
    var voltMeterString = require( 'string!CAPACITOR_LAB/voltmeter' );
    var eFieldMeterString = require( 'string!CAPACITOR_LAB/eFieldDetector' );
    // meter title strings
    var capMeterTitle = require( 'string!CAPACITOR_LAB/capMeterTitle' );
    var chargeMeterTitle = require( 'string!CAPACITOR_LAB/chargeMeterTitle' );
    var energyMeterTitle = require( 'string!CAPACITOR_LAB/energyMeterTitle' );
    
    var labelOptionFont = {font: new PhetFont( 12 )};
    var titleFont = new PhetFont( 14 );

    // Create and add the Reset All Button in the bottom right, which resets the model
    var resetAllButton = new ResetAllButton( {
      listener: function() {
        capacitorLabModel.reset();
      },
      right: this.layoutBounds.maxX - 10,
      bottom: this.layoutBounds.maxY - 10
    } );
    this.addChild( resetAllButton );
    
    // Add the circuit
    var circuitNode = new CircuitNode( capacitorLabModel, {
      x: 0,
      y: 150,
      scale: .7}
    );
    this.addChild( circuitNode );
    
    // Add the button to connect or disconnect the battery from the plates
    var connectBatteryText = new Text( connectBatteryString, labelOptionFont );
    var disconnectBatteryText = new Text( disconnectBatteryString, labelOptionFont );
    var batteryToggleNode = new ToggleNode( disconnectBatteryText, connectBatteryText, capacitorLabModel.batteryConnectedProperty );
    var connectBatteryButton = new RectangularPushButton({
      content: batteryToggleNode,
      baseColor: "white",
      x: 0,
      y: circuitNode.top + 95,
      listener: function () {
        capacitorLabModel.batteryConnectedProperty.value = !capacitorLabModel.batteryConnectedProperty.value;
        }
      });
    this.addChild( connectBatteryButton );
    
    // add the capacitance meter
    var capacitanceMeter = new BarMeterNode(capacitorLabModel,
                                    capMeterTitle,
                                    capacitorLabModel.capacitanceMeterProperty,
                                    capacitorLabModel.capacitanceProperty,
                                    capacitorLabModel.capacitanceMeterPositionProperty,
                                    {x: 300, y: 30});
    this.addChild( capacitanceMeter );
    
    // add the plate charge meter
    var plateChargeMeter = new BarMeterNode(capacitorLabModel,
                                    chargeMeterTitle,
                                    capacitorLabModel.plateChargeMeterProperty,
                                    capacitorLabModel.upperPlateChargeProperty,
                                    capacitorLabModel.plateChargeMeterPositionProperty,
                                    {x: 400, y: 30});
    this.addChild( plateChargeMeter );
    
    // add the energy meter
    var energyMeter = new BarMeterNode(capacitorLabModel,
                                    energyMeterTitle,
                                    capacitorLabModel.energyMeterProperty,
                                    capacitorLabModel.energyProperty,
                                    capacitorLabModel.energyMeterPositionProperty,
                                    {x: 500, y: 30});
    this.addChild( energyMeter );
    
    // add the voltmeter
    var voltMeter = new VoltmeterNode(capacitorLabModel,
                                      circuitNode.wireNode,
                                      circuitNode.capacitor,
                                      {x: 450, y: 250});
    this.addChild( voltMeter );
    
    // add the electric field meter
    var eFieldMeter = new EFieldMeterNode(capacitorLabModel,
                                          circuitNode.capacitor,
                                          {x: 450, y: 350});
    this.addChild( eFieldMeter );
    
    // Add the control panel that will allow users to control the visibility
    // of the plate charges and electric field lines
    var viewVisibilityCheckBoxGroup = new VerticalCheckBoxGroup( [
      { content: new Text( plateChargeString, labelOptionFont ), property: capacitorLabModel.plateChargeVisibleProperty, label: plateChargeString },
      { content: new Text( eFieldLinesString, labelOptionFont ), property: capacitorLabModel.eFieldVisibleProperty, label: eFieldLinesString }
    ], { boxWidth: 15, spacing: 5 } );
    var titleToControlsVerticalSpace = 7;
    var viewVisibilityControlsVBox = new VBox( {
      children: [
        new Text( viewTitleString, titleFont ),
        new VStrut( titleToControlsVerticalSpace ),
        new HBox( { children: [ new HStrut( 10 ), viewVisibilityCheckBoxGroup, new HStrut( 15 ) ] } )
      ],
      align: 'left'
    } );
    var viewVisibilityControlPanel = new Panel( viewVisibilityControlsVBox,
    {
      xMargin: 5,
      fill: 'rgb( 240, 240, 240 )',
      top: 5,
      right: this.layoutBounds.width - 10,
    } );
    this.addChild( viewVisibilityControlPanel );
    
    // Add the control panel that will allow users to control the visibility
    // of the various meters
    var meterVisibilityCheckBoxGroup = new VerticalCheckBoxGroup( [
      { content: new Text( capMeterString, labelOptionFont ), property: capacitorLabModel.capacitanceMeterProperty, label: capMeterString },
      { content: new Text( chargeMeterString, labelOptionFont ), property: capacitorLabModel.plateChargeMeterProperty, label: chargeMeterString },
      { content: new Text( eMeterString, labelOptionFont ), property: capacitorLabModel.energyMeterProperty, label: eMeterString },
      { content: new Text( voltMeterString, labelOptionFont ), property: capacitorLabModel.voltMeterProperty, label: voltMeterString },
      { content: new Text( eFieldMeterString, labelOptionFont ), property: capacitorLabModel.eFieldMeterProperty, label: eFieldMeterString }
    ], { boxWidth: 15, spacing: 5 } );
    var meterVisibilityControlsVBox = new VBox( {
      children: [
        new Text( metersTitleString, titleFont ),
        new VStrut( titleToControlsVerticalSpace ),
        new HBox( { children: [ new HStrut( 10 ), meterVisibilityCheckBoxGroup ] } )
      ],
      align: 'left'
    } );
    var meterVisibilityControlPanel = new Panel( meterVisibilityControlsVBox,
    {
      xMargin: 5,
      fill: 'rgb( 240, 240, 240 )',
      top: 5 + viewVisibilityControlPanel.bottom,
      right: this.layoutBounds.width - 10
    } );
    this.addChild( meterVisibilityControlPanel );
  }

  return inherit( ScreenView, CapacitorLabScreenView, {

    // Called by the animation loop. Optional, so if your view has no animation, you can omit this.
    step: function( dt ) {
      // Handle view animation here.
    }
  } );
} );<|MERGE_RESOLUTION|>--- conflicted
+++ resolved
@@ -32,15 +32,9 @@
    * @constructor
    */
   function CapacitorLabScreenView( capacitorLabModel ) {
-
-<<<<<<< HEAD
-    //ScreenView.call( this, {renderer: 'svg'} );
-    ScreenView.call( this );
     
-=======
     ScreenView.call( this, { layoutBounds: new Bounds2( 0, 0, 768, 504 ) } );
-
->>>>>>> e1c9ed95
+    
     // Strings
     var connectBatteryString = require( 'string!CAPACITOR_LAB/connectBattery' );
     var disconnectBatteryString = require( 'string!CAPACITOR_LAB/disconnectBattery' );
